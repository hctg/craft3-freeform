--- conflicted
+++ resolved
@@ -1,7 +1,5 @@
 # Solspace Freeform Changelog
 
-<<<<<<< HEAD
-=======
 ## 3.10.0 - 2021-01-05
 
 ### Added
@@ -45,7 +43,6 @@
 - Fixed a bug where textareas inside the CP Submissions detail view were unnecessarily escaping data.
 - Fixed a bug where Signature fields were redrawing incorrectly on high DPI displays.
 
->>>>>>> f03ea296
 ## 3.9.11 - 2020-12-17
 ### Fixed
 - Fixed a bug where the Active Campaign mailing list integration was not pulling in all mailing lists above 100.
